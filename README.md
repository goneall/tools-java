--- conflicted
+++ resolved
@@ -45,11 +45,7 @@
   * JSON
   * XML
   * YAML
-<<<<<<< HEAD
-  * JSON-LD (SPDX spec version 3.0)
-=======
   * JSON-LD (SPDX spec version 3.0.1)
->>>>>>> 5981733e
 
 Example to convert a SPDX file from tag to rdf format:
 
@@ -58,8 +54,6 @@
 The file formats can optionally be provided as the 3rd and 4th parameter for the input and output formats respectively.  An optional 5th option `excludeLicenseDetails` will not copy the listed license properties to the output file.  The following example will copy a JSON format to an RDF Turtle format without including the listed license properties:
 
     java -jar tools-java-2.0.0-Alpha-jar-with-dependencies.jar Convert ../testResources/SPDXTagExample-v2.2.spdx TagToRDF.ttl TAG RDFTTL excludeLicenseDetails
-<<<<<<< HEAD
-=======
 
 To convert from SPDX 2 to SPDX 3.0.1:
 * use the file extension `.jsonld.json` or `.jsonld`;
@@ -67,7 +61,6 @@
 ```
 java -jar tools-java-2.0.0-Alpha-jar-with-dependencies.jar Convert hello.spdx hello.spdx.json TAG JSONLD
 ```
->>>>>>> 5981733e
 
 ## Compare utilities
 The following  tools can be used to compare one or more SPDX documents:
